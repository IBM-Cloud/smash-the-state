require_relative 'operation/error'
require_relative 'operation/sequence'
require_relative 'operation/step'
require_relative 'operation/state'
require_relative 'operation/state_type'
require_relative 'operation/definition'

module SmashTheState
  class Operation
    class << self
      attr_reader :state_class

      # Runs the operation, creating the state based on the provided params,
      # passing it from step to step and returning the last step.
      def call(params = {})
        run_sequence(sequence, params)
      end
      alias run call

      def dry_run(params = {})
        run_sequence(sequence.dry_run_safe, params)
      end
      alias dry_call dry_run

      # inheritance doesn't work with class attr_readers, this method is provided to
      # bootstrap an operation as a continuation of a "prelude" operation
      def continues_from(prelude)
        @state_class = prelude.state_class && prelude.state_class.dup
        sequence.steps.concat prelude.sequence.steps
      end

      def schema(&block)
        @state_class = Operation::State.build(&block)
      end

      def step(step_name, options = {}, &block)
        sequence.add_step(step_name, options, &block)
      end

      def dry_run_for_step(step_name, options = {}, &block)
        existing_step = sequence.step_for_name(step_name)

        if existing_step.nil?
          raise "a dry run alternative was provided for undefined step " \
                "#{step_name.inspect}".freeze
        end

        if existing_step.dry_run_safe?
          raise "a dry run alternative to step #{step_name.inspect} was " \
                "provided but it is already dry run safe".freeze
        end

        sequence.add_step(
          step_name.to_s.concat("_dry_run_safe".freeze).to_sym,
          options.merge(dry_run_safe: true)
        ) do |state, original_state, run_options|
          # guard against running outside of a dry run
          if run_options[:dry] == true
            block.yield(state, original_state, run_options)
          else
            state
          end
        end
      end

      def error(*steps, &block)
        steps.each do |step_name|
          sequence.add_error_handler_for_step(step_name, &block)
        end
      end

      def policy(klass, method_name)
        step :policy do |state, original_state|
          state.tap do
            policy_instance = klass.new(original_state.current_user, state)

            # pass the policy instance back in the NotAuthorized exception so
            # that the state, the user, and the policy can be inspected
            policy_instance.send(method_name) ||
              raise(NotAuthorized, policy_instance)
          end
        end
      end

      def middleware_class(&block)
        sequence.middleware_class_block = block
      end

      def middleware_step(step_name, options = {})
        sequence.add_middleware_step(step_name, options)
      end

      def validate(&block)
        # when we add a validation step, all proceeding steps must be safe for dry runs
        # (subsequent steps are case-by-case)
        sequence.dry_run_safe!
        step :validate, dry_run_safe: true do |state|
          Operation::State.eval_validation_directives_block(state, &block)
        end
      end

      def custom_validation(&block)
<<<<<<< HEAD
        # when we add a validation step, all proceeding steps must be safe for dry runs
        # (subsequent steps are case-by-case)
        sequence.dry_run_safe!
        step :validate, dry_run_safe: true do |state|
          Operation::State.eval_custom_validator_block(state, &block)
=======
        step :validate do |state, original_state|
          Operation::State.eval_custom_validator_block(state, original_state, &block)
>>>>>>> 4471eb98
        end
      end

      def represent(representer)
        step :represent, dry_run_safe: true do |state|
          representer.represent(state)
        end
      end

      def sequence
        @sequence ||= Operation::Sequence.new
      end

      private

      def error!(state)
        raise Error, state
      end

      def run_sequence(sequence_to_run, params = {})
        # state class can be nil if the schema is never defined. that's ok. in that
        # situation it's up to the first step to produce the original state and we'll pass
        # the params themselves in
        state = state_class && state_class.new(params)
        sequence_to_run.call(state || params)
      end
    end
  end
end<|MERGE_RESOLUTION|>--- conflicted
+++ resolved
@@ -100,16 +100,11 @@
       end
 
       def custom_validation(&block)
-<<<<<<< HEAD
         # when we add a validation step, all proceeding steps must be safe for dry runs
         # (subsequent steps are case-by-case)
         sequence.dry_run_safe!
-        step :validate, dry_run_safe: true do |state|
-          Operation::State.eval_custom_validator_block(state, &block)
-=======
-        step :validate do |state, original_state|
+        step :validate, dry_run_safe: true do |state, original_state|
           Operation::State.eval_custom_validator_block(state, original_state, &block)
->>>>>>> 4471eb98
         end
       end
 
